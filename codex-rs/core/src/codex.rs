--- conflicted
+++ resolved
@@ -2140,11 +2140,7 @@
                     // at a seemingly frozen screen.
                     sess.notify_stream_error(
                         &sub_id,
-<<<<<<< HEAD
-                        format!("stream error: {e}; retrying automatically…"),
-=======
                         format!("Re-connecting... {retries}/{max_retries}"),
->>>>>>> f98fa85b
                     )
                     .await;
 
