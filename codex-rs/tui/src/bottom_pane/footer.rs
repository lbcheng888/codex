use crate::key_hint;
use crate::key_hint::KeyBinding;
use crate::render::line_utils::prefix_lines;
use crate::ui_consts::FOOTER_INDENT_COLS;
use crossterm::event::KeyCode;
use ratatui::buffer::Buffer;
use ratatui::layout::Rect;
use ratatui::style::Stylize;
use ratatui::text::Line;
use ratatui::text::Span;
use ratatui::widgets::Paragraph;
use ratatui::widgets::Widget;

const CONTEXT_CRITICAL_THRESHOLD: u8 = 5;

#[derive(Clone, Debug)]
pub(crate) struct FooterProps {
    pub(crate) mode: FooterMode,
    pub(crate) esc_backtrack_hint: bool,
    pub(crate) use_shift_enter_hint: bool,
    pub(crate) is_task_running: bool,
    pub(crate) context_window_percent: Option<u8>,
    pub(crate) continuous_paused: bool,
    pub(crate) continuous_status: Option<String>,
}

#[derive(Clone, Copy, Debug, Eq, PartialEq)]
pub(crate) enum FooterMode {
    CtrlCReminder,
    ShortcutSummary,
    ShortcutOverlay,
    EscHint,
    ContextOnly,
}

pub(crate) fn toggle_shortcut_mode(current: FooterMode, ctrl_c_hint: bool) -> FooterMode {
    if ctrl_c_hint && matches!(current, FooterMode::CtrlCReminder) {
        return current;
    }

    match current {
        FooterMode::ShortcutOverlay | FooterMode::CtrlCReminder => FooterMode::ShortcutSummary,
        _ => FooterMode::ShortcutOverlay,
    }
}

pub(crate) fn esc_hint_mode(current: FooterMode, is_task_running: bool) -> FooterMode {
    if is_task_running {
        current
    } else {
        FooterMode::EscHint
    }
}

pub(crate) fn reset_mode_after_activity(current: FooterMode) -> FooterMode {
    match current {
        FooterMode::EscHint
        | FooterMode::ShortcutOverlay
        | FooterMode::CtrlCReminder
        | FooterMode::ContextOnly => FooterMode::ShortcutSummary,
        other => other,
    }
}

pub(crate) fn footer_height(props: &FooterProps) -> u16 {
    footer_lines(props).len() as u16
}

pub(crate) fn render_footer(area: Rect, buf: &mut Buffer, props: &FooterProps) {
    Paragraph::new(prefix_lines(
        footer_lines(props),
        " ".repeat(FOOTER_INDENT_COLS).into(),
        " ".repeat(FOOTER_INDENT_COLS).into(),
    ))
    .render(area, buf);
}

<<<<<<< HEAD
fn footer_lines(props: FooterProps) -> Vec<Line<'static>> {
    // Show the context indicator on the left, appended after the primary hint
    // (e.g., "? for shortcuts"). Keep it visible even when typing (i.e., when
    // the shortcut hint is hidden). Hide it only for the multi-line
    // ShortcutOverlay.
=======
fn footer_lines(props: &FooterProps) -> Vec<Line<'static>> {
>>>>>>> 274f6a56
    match props.mode {
        FooterMode::CtrlCReminder => vec![ctrl_c_reminder_line(CtrlCReminderState {
            is_task_running: props.is_task_running,
        })],
<<<<<<< HEAD
        FooterMode::ShortcutSummary => {
            let mut line = context_window_line(props.context_window_percent);
            line.push_span(" · ".dim());
            line.extend(vec![
                key_hint::plain(KeyCode::Char('?')).into(),
                " for shortcuts".dim(),
            ]);
            vec![line]
=======
        FooterMode::ShortcutPrompt => {
            if props.is_task_running {
                let mut lines = vec![context_window_line(props.context_window_percent)];
                if let Some(status) = props.continuous_status.as_ref() {
                    lines.push(dim_line(indent_text(status)));
                }
                lines
            } else {
                vec![Line::from(vec![
                    key_hint::plain(KeyCode::Char('?')).into(),
                    " for shortcuts".dim(),
                ])]
            }
>>>>>>> 274f6a56
        }
        FooterMode::ShortcutOverlay => shortcut_overlay_lines(ShortcutsState {
            use_shift_enter_hint: props.use_shift_enter_hint,
            esc_backtrack_hint: props.esc_backtrack_hint,
            continuous_paused: props.continuous_paused,
        }),
        FooterMode::EscHint => vec![esc_hint_line(props.esc_backtrack_hint)],
        FooterMode::ContextOnly => vec![context_window_line(props.context_window_percent)],
    }
}

#[derive(Clone, Copy, Debug)]
struct CtrlCReminderState {
    is_task_running: bool,
}

#[derive(Clone, Copy, Debug)]
struct ShortcutsState {
    use_shift_enter_hint: bool,
    esc_backtrack_hint: bool,
    continuous_paused: bool,
}

fn ctrl_c_reminder_line(state: CtrlCReminderState) -> Line<'static> {
    let action = if state.is_task_running {
        "interrupt"
    } else {
        "quit"
    };
    Line::from(vec![
        key_hint::ctrl(KeyCode::Char('c')).into(),
        format!(" again to {action}").into(),
    ])
    .dim()
}

fn esc_hint_line(esc_backtrack_hint: bool) -> Line<'static> {
    let esc = key_hint::plain(KeyCode::Esc);
    if esc_backtrack_hint {
        Line::from(vec![esc.into(), " again to edit previous message".into()]).dim()
    } else {
        Line::from(vec![
            esc.into(),
            " ".into(),
            esc.into(),
            " to edit previous message".into(),
        ])
        .dim()
    }
}

fn shortcut_overlay_lines(state: ShortcutsState) -> Vec<Line<'static>> {
    let mut commands = Line::from("");
    let mut newline = Line::from("");
    let mut file_paths = Line::from("");
    let mut paste_image = Line::from("");
    let mut edit_previous = Line::from("");
    let mut quit = Line::from("");
    let mut show_transcript = Line::from("");
    let mut continuous_resume = Line::from("");
    let mut continuous_pause = Line::from("");

    for descriptor in SHORTCUTS {
        if let Some(text) = descriptor.overlay_entry(state) {
            match descriptor.id {
                ShortcutId::Commands => commands = text,
                ShortcutId::InsertNewline => newline = text,
                ShortcutId::FilePaths => file_paths = text,
                ShortcutId::PasteImage => paste_image = text,
                ShortcutId::EditPrevious => edit_previous = text,
                ShortcutId::Quit => quit = text,
                ShortcutId::ShowTranscript => show_transcript = text,
                ShortcutId::ContinuousResume => continuous_resume = text,
                ShortcutId::ContinuousPause => continuous_pause = text,
            }
        }
    }

    let ordered = vec![
        commands,
        newline,
        file_paths,
        paste_image,
        edit_previous,
        quit,
        Line::from(""),
        show_transcript,
        continuous_resume,
        continuous_pause,
    ];

    build_columns(ordered)
}

fn build_columns(entries: Vec<Line<'static>>) -> Vec<Line<'static>> {
    if entries.is_empty() {
        return Vec::new();
    }

    const COLUMNS: usize = 2;
    const COLUMN_PADDING: [usize; COLUMNS] = [4, 4];
    const COLUMN_GAP: usize = 4;

    let rows = entries.len().div_ceil(COLUMNS);
    let target_len = rows * COLUMNS;
    let mut entries = entries;
    if entries.len() < target_len {
        entries.extend(std::iter::repeat_n(
            Line::from(""),
            target_len - entries.len(),
        ));
    }

    let mut column_widths = [0usize; COLUMNS];

    for (idx, entry) in entries.iter().enumerate() {
        let column = idx % COLUMNS;
        column_widths[column] = column_widths[column].max(entry.width());
    }

    for (idx, width) in column_widths.iter_mut().enumerate() {
        *width += COLUMN_PADDING[idx];
    }

    entries
        .chunks(COLUMNS)
        .map(|chunk| {
            let mut line = Line::from("");
            for (col, entry) in chunk.iter().enumerate() {
                line.extend(entry.spans.clone());
                if col < COLUMNS - 1 {
                    let target_width = column_widths[col];
                    let padding = target_width.saturating_sub(entry.width()) + COLUMN_GAP;
                    line.push_span(Span::from(" ".repeat(padding)));
                }
            }
            line.dim()
        })
        .collect()
}

fn context_window_line(percent: Option<u8>) -> Line<'static> {
<<<<<<< HEAD
    let percent = percent.unwrap_or(100);
    Line::from(vec![Span::from(format!("{percent}% context left")).dim()])
=======
    let mut spans: Vec<Span<'static>> = Vec::new();
    match percent {
        Some(percent) => {
            spans.push(format!("{percent}%").dim());
            spans.push(" context left".dim());
            if percent <= CONTEXT_CRITICAL_THRESHOLD {
                spans.push(" ".into());
                spans.push("(auto-compacting)".yellow().bold());
            }
        }
        None => {
            spans.push(key_hint::plain(KeyCode::Char('?')).into());
            spans.push(" for shortcuts".dim());
        }
    }
    Line::from(spans)
>>>>>>> 274f6a56
}

#[derive(Clone, Copy, Debug, Eq, PartialEq)]
enum ShortcutId {
    Commands,
    InsertNewline,
    FilePaths,
    PasteImage,
    EditPrevious,
    Quit,
    ShowTranscript,
    ContinuousResume,
    ContinuousPause,
}

#[derive(Clone, Copy, Debug, Eq, PartialEq)]
struct ShortcutBinding {
    key: KeyBinding,
    condition: DisplayCondition,
}

impl ShortcutBinding {
    fn matches(&self, state: ShortcutsState) -> bool {
        self.condition.matches(state)
    }
}

#[derive(Clone, Copy, Debug, Eq, PartialEq)]
enum DisplayCondition {
    Always,
    WhenShiftEnterHint,
    WhenNotShiftEnterHint,
    WhenContinuousPaused,
    WhenContinuousRunning,
}

impl DisplayCondition {
    fn matches(self, state: ShortcutsState) -> bool {
        match self {
            DisplayCondition::Always => true,
            DisplayCondition::WhenShiftEnterHint => state.use_shift_enter_hint,
            DisplayCondition::WhenNotShiftEnterHint => !state.use_shift_enter_hint,
            DisplayCondition::WhenContinuousPaused => state.continuous_paused,
            DisplayCondition::WhenContinuousRunning => !state.continuous_paused,
        }
    }
}

struct ShortcutDescriptor {
    id: ShortcutId,
    bindings: &'static [ShortcutBinding],
    prefix: &'static str,
    label: &'static str,
}

impl ShortcutDescriptor {
    fn binding_for(&self, state: ShortcutsState) -> Option<&'static ShortcutBinding> {
        self.bindings.iter().find(|binding| binding.matches(state))
    }

    fn overlay_entry(&self, state: ShortcutsState) -> Option<Line<'static>> {
        let binding = self.binding_for(state)?;
        let mut line = Line::from(vec![self.prefix.into(), binding.key.into()]);
        match self.id {
            ShortcutId::EditPrevious => {
                if state.esc_backtrack_hint {
                    line.push_span(" again to edit previous message");
                } else {
                    line.extend(vec![
                        " ".into(),
                        key_hint::plain(KeyCode::Esc).into(),
                        " to edit previous message".into(),
                    ]);
                }
            }
            _ => line.push_span(self.label),
        };
        Some(line)
    }
}

const SHORTCUTS: &[ShortcutDescriptor] = &[
    ShortcutDescriptor {
        id: ShortcutId::Commands,
        bindings: &[ShortcutBinding {
            key: key_hint::plain(KeyCode::Char('/')),
            condition: DisplayCondition::Always,
        }],
        prefix: "",
        label: " for commands",
    },
    ShortcutDescriptor {
        id: ShortcutId::InsertNewline,
        bindings: &[
            ShortcutBinding {
                key: key_hint::shift(KeyCode::Enter),
                condition: DisplayCondition::WhenShiftEnterHint,
            },
            ShortcutBinding {
                key: key_hint::ctrl(KeyCode::Char('j')),
                condition: DisplayCondition::WhenNotShiftEnterHint,
            },
        ],
        prefix: "",
        label: " for newline",
    },
    ShortcutDescriptor {
        id: ShortcutId::FilePaths,
        bindings: &[ShortcutBinding {
            key: key_hint::plain(KeyCode::Char('@')),
            condition: DisplayCondition::Always,
        }],
        prefix: "",
        label: " for file paths",
    },
    ShortcutDescriptor {
        id: ShortcutId::PasteImage,
        bindings: &[ShortcutBinding {
            key: key_hint::ctrl(KeyCode::Char('v')),
            condition: DisplayCondition::Always,
        }],
        prefix: "",
        label: " to paste images",
    },
    ShortcutDescriptor {
        id: ShortcutId::EditPrevious,
        bindings: &[ShortcutBinding {
            key: key_hint::plain(KeyCode::Esc),
            condition: DisplayCondition::Always,
        }],
        prefix: "",
        label: "",
    },
    ShortcutDescriptor {
        id: ShortcutId::Quit,
        bindings: &[ShortcutBinding {
            key: key_hint::ctrl(KeyCode::Char('c')),
            condition: DisplayCondition::Always,
        }],
        prefix: "",
        label: " to exit",
    },
    ShortcutDescriptor {
        id: ShortcutId::ShowTranscript,
        bindings: &[ShortcutBinding {
            key: key_hint::ctrl(KeyCode::Char('t')),
            condition: DisplayCondition::Always,
        }],
        prefix: "",
        label: " to view transcript",
    },
    ShortcutDescriptor {
        id: ShortcutId::ContinuousResume,
        bindings: &[ShortcutBinding {
            key: key_hint::plain(KeyCode::Char('c')),
            condition: DisplayCondition::WhenContinuousPaused,
        }],
        prefix: "",
        label: " 继续连续模式",
    },
    ShortcutDescriptor {
        id: ShortcutId::ContinuousPause,
        bindings: &[ShortcutBinding {
            key: key_hint::plain(KeyCode::Char('p')),
            condition: DisplayCondition::WhenContinuousRunning,
        }],
        prefix: "",
        label: " 暂停连续模式",
    },
];

fn indent_text(text: &str) -> String {
    format!("  {text}")
}

fn dim_line(text: String) -> Line<'static> {
    Line::from(text).dim()
}

#[cfg(test)]
mod tests {
    use super::*;
    use insta::assert_snapshot;
    use ratatui::Terminal;
    use ratatui::backend::TestBackend;

    fn snapshot_footer(name: &str, props: FooterProps) {
        let height = footer_height(&props).max(1);
        let mut terminal = Terminal::new(TestBackend::new(80, height)).unwrap();
        terminal
            .draw(|f| {
                let area = Rect::new(0, 0, f.area().width, height);
                render_footer(area, f.buffer_mut(), &props);
            })
            .unwrap();
        assert_snapshot!(name, terminal.backend());
    }

    #[test]
    fn footer_snapshots() {
        snapshot_footer(
            "footer_shortcuts_default",
            FooterProps {
                mode: FooterMode::ShortcutSummary,
                esc_backtrack_hint: false,
                use_shift_enter_hint: false,
                is_task_running: false,
                context_window_percent: None,
                continuous_paused: false,
                continuous_status: None,
            },
        );

        snapshot_footer(
            "footer_shortcuts_shift_and_esc",
            FooterProps {
                mode: FooterMode::ShortcutOverlay,
                esc_backtrack_hint: true,
                use_shift_enter_hint: true,
                is_task_running: false,
                context_window_percent: None,
                continuous_paused: false,
                continuous_status: None,
            },
        );

        snapshot_footer(
            "footer_ctrl_c_quit_idle",
            FooterProps {
                mode: FooterMode::CtrlCReminder,
                esc_backtrack_hint: false,
                use_shift_enter_hint: false,
                is_task_running: false,
                context_window_percent: None,
                continuous_paused: false,
                continuous_status: None,
            },
        );

        snapshot_footer(
            "footer_ctrl_c_quit_running",
            FooterProps {
                mode: FooterMode::CtrlCReminder,
                esc_backtrack_hint: false,
                use_shift_enter_hint: false,
                is_task_running: true,
                context_window_percent: None,
                continuous_paused: false,
                continuous_status: None,
            },
        );

        snapshot_footer(
            "footer_esc_hint_idle",
            FooterProps {
                mode: FooterMode::EscHint,
                esc_backtrack_hint: false,
                use_shift_enter_hint: false,
                is_task_running: false,
                context_window_percent: None,
                continuous_paused: false,
                continuous_status: None,
            },
        );

        snapshot_footer(
            "footer_esc_hint_primed",
            FooterProps {
                mode: FooterMode::EscHint,
                esc_backtrack_hint: true,
                use_shift_enter_hint: false,
                is_task_running: false,
                context_window_percent: None,
                continuous_paused: false,
                continuous_status: None,
            },
        );

        snapshot_footer(
            "footer_shortcuts_context_running",
            FooterProps {
                mode: FooterMode::ShortcutSummary,
                esc_backtrack_hint: false,
                use_shift_enter_hint: false,
                is_task_running: true,
                context_window_percent: Some(72),
                continuous_paused: false,
                continuous_status: None,
            },
        );
    }
}<|MERGE_RESOLUTION|>--- conflicted
+++ resolved
@@ -75,29 +75,11 @@
     .render(area, buf);
 }
 
-<<<<<<< HEAD
-fn footer_lines(props: FooterProps) -> Vec<Line<'static>> {
-    // Show the context indicator on the left, appended after the primary hint
-    // (e.g., "? for shortcuts"). Keep it visible even when typing (i.e., when
-    // the shortcut hint is hidden). Hide it only for the multi-line
-    // ShortcutOverlay.
-=======
 fn footer_lines(props: &FooterProps) -> Vec<Line<'static>> {
->>>>>>> 274f6a56
     match props.mode {
         FooterMode::CtrlCReminder => vec![ctrl_c_reminder_line(CtrlCReminderState {
             is_task_running: props.is_task_running,
         })],
-<<<<<<< HEAD
-        FooterMode::ShortcutSummary => {
-            let mut line = context_window_line(props.context_window_percent);
-            line.push_span(" · ".dim());
-            line.extend(vec![
-                key_hint::plain(KeyCode::Char('?')).into(),
-                " for shortcuts".dim(),
-            ]);
-            vec![line]
-=======
         FooterMode::ShortcutPrompt => {
             if props.is_task_running {
                 let mut lines = vec![context_window_line(props.context_window_percent)];
@@ -111,7 +93,6 @@
                     " for shortcuts".dim(),
                 ])]
             }
->>>>>>> 274f6a56
         }
         FooterMode::ShortcutOverlay => shortcut_overlay_lines(ShortcutsState {
             use_shift_enter_hint: props.use_shift_enter_hint,
@@ -254,10 +235,6 @@
 }
 
 fn context_window_line(percent: Option<u8>) -> Line<'static> {
-<<<<<<< HEAD
-    let percent = percent.unwrap_or(100);
-    Line::from(vec![Span::from(format!("{percent}% context left")).dim()])
-=======
     let mut spans: Vec<Span<'static>> = Vec::new();
     match percent {
         Some(percent) => {
@@ -274,7 +251,6 @@
         }
     }
     Line::from(spans)
->>>>>>> 274f6a56
 }
 
 #[derive(Clone, Copy, Debug, Eq, PartialEq)]
